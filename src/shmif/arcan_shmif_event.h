--- conflicted
+++ resolved
@@ -310,11 +310,7 @@
  */
 	TARGET_COMMAND_SEEKCONTENT,
 
-<<<<<<< HEAD
-/* [UNIQUE/AGGREGATE/ACTIVATION]
-=======
 /* [PREROLL/UNIQUE/AGGREGATE]
->>>>>>> 716bae52
  * This event hints towards current display properties or desired display
  * properties.
  *
