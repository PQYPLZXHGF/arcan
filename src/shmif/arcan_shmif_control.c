--- conflicted
+++ resolved
@@ -1174,11 +1174,7 @@
 			pthread_mutex_lock(&gstr->guard.synch);
 			*(gstr->guard.dms) = false;
 
-<<<<<<< HEAD
-			for (size_t i = 0; i < COUNT_OF(gstr->guard.semset); i++)
-=======
 			for (size_t i = 0; i < COUNT_OF(gstr->guard.semset); i++){
->>>>>>> 716bae52
 				if (gstr->guard.semset[i])
 					arcan_sem_post(gstr->guard.semset[i]);
 			}
@@ -1855,10 +1851,6 @@
 	return SHMIF_MIGRATE_OK;
 }
 
-<<<<<<< HEAD
-struct arcan_shmif_cont arcan_shmif_open_ext(enum ARCAN_FLAGS flags,
-	struct arg_arr** outarg, struct shmif_open_ext ext, size_t ext_sz)
-=======
 static void wait_for_activation(struct arcan_shmif_cont* cont, bool resize)
 {
 	arcan_event ev;
@@ -1945,9 +1937,8 @@
 	return;
 }
 
-struct arcan_shmif_cont arcan_shmif_open(
-	enum ARCAN_SEGID type, enum ARCAN_FLAGS flags, struct arg_arr** outarg)
->>>>>>> 716bae52
+struct arcan_shmif_cont arcan_shmif_open_ext(enum ARCAN_FLAGS flags,
+	struct arg_arr** outarg, struct shmif_open_ext ext, size_t ext_sz)
 {
 	struct arcan_shmif_cont ret = {0};
 	file_handle dpipe;
