--- conflicted
+++ resolved
@@ -129,11 +129,7 @@
 static PFNGLEGLIMAGETARGETTEXTURE2DOESPROC glEGLImageTargetTexture2DOES;
 
 /*
-<<<<<<< HEAD
- * real heuristics scheduled for 0.5.x, see .4 at top
-=======
  * real heuristics scheduled for 0.5.3, see .5 at top
->>>>>>> 42090355
  */
 static char* egl_synchopts[] = {
 	"default", "double buffered, Display controls refresh",
@@ -1901,19 +1897,13 @@
 	}
 	last_nd = nd;
 
-<<<<<<< HEAD
 /*
  * still use an artifical delay / timeout here, see previous notes about the
  * need for a real 'conductor' with synchronization- strategy support
  */
+	flush_leds();
 	flush_display_events(update ? 16 : 8);
 
-=======
-/* still use VSYNC as limiter until we migrate to a more sane event driven
- * source pool where more steps can be event driven */
-	flush_leds();
-	flush_display_events(16);
->>>>>>> 42090355
 	if (post)
 		post();
 }
